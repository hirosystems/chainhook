mod http;

use crate::chainhooks::bitcoin::{
    evaluate_bitcoin_chainhooks_on_chain_event, handle_bitcoin_hook_action,
    BitcoinChainhookOccurrence, BitcoinChainhookOccurrencePayload, BitcoinTriggerChainhook,
};
use crate::chainhooks::stacks::{
    evaluate_stacks_chainhooks_on_chain_event, handle_stacks_hook_action,
    StacksChainhookOccurrence, StacksChainhookOccurrencePayload,
};
use crate::chainhooks::types::{
    ChainhookConfig, ChainhookFullSpecification, ChainhookSpecification,
};

#[cfg(feature = "ordinals")]
use crate::hord::{
    db::open_readwrite_hord_dbs, new_traversals_lazy_cache,
    revert_hord_db_with_augmented_bitcoin_block, update_hord_db_and_augment_bitcoin_block,
    HordConfig,
};
use crate::indexer::bitcoin::{
    download_and_parse_block_with_retry, standardize_bitcoin_block, BitcoinBlockFullBreakdown,
};
use crate::indexer::{Indexer, IndexerConfig};
use crate::utils::{send_request, Context};

use bitcoincore_rpc::bitcoin::{BlockHash, Txid};
use bitcoincore_rpc::{Auth, Client, RpcApi};
use chainhook_types::{
    BitcoinBlockData, BitcoinBlockSignaling, BitcoinChainEvent, BitcoinChainUpdatedWithBlocksData,
    BitcoinChainUpdatedWithReorgData, BitcoinNetwork, BlockIdentifier, BlockchainEvent,
    StacksChainEvent, StacksNetwork, TransactionIdentifier,
};
use hiro_system_kit;
use hiro_system_kit::slog;
use reqwest::Client as HttpClient;
use rocket::config::{self, Config, LogLevel};
use rocket::data::{Limits, ToByteUnit};
use rocket::serde::Deserialize;
use rocket::Shutdown;
use std::collections::{BTreeMap, BTreeSet, HashMap};
use std::error::Error;
use std::net::{IpAddr, Ipv4Addr};
use std::path::PathBuf;
use std::str;
use std::str::FromStr;
use std::sync::mpsc::{Receiver, Sender};
use std::sync::{Arc, Mutex, RwLock};
use std::time::{Duration, SystemTime, UNIX_EPOCH};
#[cfg(feature = "zeromq")]
use zeromq::{Socket, SocketRecv};

pub const DEFAULT_INGESTION_PORT: u16 = 20445;

#[derive(Deserialize)]
pub struct NewTransaction {
    pub txid: String,
    pub status: String,
    pub raw_result: String,
    pub raw_tx: String,
}

#[derive(Clone, Debug)]
pub enum Event {
    BitcoinChainEvent(BitcoinChainEvent),
    StacksChainEvent(StacksChainEvent),
}

// TODO(lgalabru): Support for GRPC?
#[derive(Deserialize, Debug, Clone)]
pub enum EventHandler {
    WebHook(String),
}

impl EventHandler {
    async fn propagate_stacks_event(&self, stacks_event: &StacksChainEvent) {
        match self {
            EventHandler::WebHook(host) => {
                let path = "chain-events/stacks";
                let url = format!("{}/{}", host, path);
                let body = rocket::serde::json::serde_json::to_vec(&stacks_event).unwrap_or(vec![]);
                let http_client = HttpClient::builder()
                    .timeout(Duration::from_secs(20))
                    .build()
                    .expect("Unable to build http client");
                let _ = http_client
                    .post(url)
                    .header("Content-Type", "application/json")
                    .body(body)
                    .send()
                    .await;
                // TODO(lgalabru): handle response errors
            }
        }
    }

    async fn propagate_bitcoin_event(&self, bitcoin_event: &BitcoinChainEvent) {
        match self {
            EventHandler::WebHook(host) => {
                let path = "chain-events/bitcoin";
                let url = format!("{}/{}", host, path);
                let body =
                    rocket::serde::json::serde_json::to_vec(&bitcoin_event).unwrap_or(vec![]);
                let http_client = HttpClient::builder()
                    .timeout(Duration::from_secs(20))
                    .build()
                    .expect("Unable to build http client");
                let _res = http_client
                    .post(url)
                    .header("Content-Type", "application/json")
                    .body(body)
                    .send()
                    .await;
                // TODO(lgalabru): handle response errors
            }
        }
    }

    async fn notify_bitcoin_transaction_proxied(&self) {}
}

#[derive(Debug, Clone)]
pub struct EventObserverConfig {
    pub chainhook_config: Option<ChainhookConfig>,
    pub bitcoin_rpc_proxy_enabled: bool,
    pub event_handlers: Vec<EventHandler>,
    pub ingestion_port: u16,
    pub bitcoind_rpc_username: String,
    pub bitcoind_rpc_password: String,
    pub bitcoind_rpc_url: String,
    pub bitcoin_block_signaling: BitcoinBlockSignaling,
    pub stacks_node_rpc_url: String,
    pub display_logs: bool,
    pub cache_path: String,
    pub bitcoin_network: BitcoinNetwork,
    pub stacks_network: StacksNetwork,
    #[cfg(feature = "ordinals")]
    pub hord_config: Option<HordConfig>,
}

#[derive(Deserialize, Debug, Clone)]
pub struct EventObserverConfigOverrides {
    pub ingestion_port: Option<u16>,
    pub bitcoind_rpc_username: Option<String>,
    pub bitcoind_rpc_password: Option<String>,
    pub bitcoind_rpc_url: Option<String>,
    pub bitcoind_zmq_url: Option<String>,
    pub stacks_node_rpc_url: Option<String>,
    pub display_logs: Option<bool>,
    pub cache_path: Option<String>,
    pub bitcoin_network: Option<String>,
    pub stacks_network: Option<String>,
}

impl EventObserverConfig {
    pub fn get_cache_path_buf(&self) -> PathBuf {
        let mut path_buf = PathBuf::new();
        path_buf.push(&self.cache_path);
        path_buf
    }

    pub fn get_bitcoin_config(&self) -> BitcoinConfig {
        let bitcoin_config = BitcoinConfig {
            username: self.bitcoind_rpc_username.clone(),
            password: self.bitcoind_rpc_password.clone(),
            rpc_url: self.bitcoind_rpc_url.clone(),
            network: self.bitcoin_network.clone(),
            bitcoin_block_signaling: self.bitcoin_block_signaling.clone(),
        };
        bitcoin_config
    }

    pub fn new_using_overrides(
        overrides: Option<&EventObserverConfigOverrides>,
    ) -> Result<EventObserverConfig, String> {
        let stacks_node_rpc_url = overrides
            .and_then(|c| c.stacks_node_rpc_url.clone())
            .unwrap_or("http://localhost:20443".to_string());

        let bitcoin_network =
            if let Some(network) = overrides.and_then(|c| c.bitcoin_network.as_ref()) {
                BitcoinNetwork::from_str(network)?
            } else {
                BitcoinNetwork::Regtest
            };

        let stacks_network =
            if let Some(network) = overrides.and_then(|c| c.stacks_network.as_ref()) {
                StacksNetwork::from_str(network)?
            } else {
                StacksNetwork::Devnet
            };

        let config = EventObserverConfig {
            bitcoin_rpc_proxy_enabled: false,
            event_handlers: vec![],
            chainhook_config: None,
            ingestion_port: overrides
                .and_then(|c| c.ingestion_port)
                .unwrap_or(DEFAULT_INGESTION_PORT),
            bitcoind_rpc_username: overrides
                .and_then(|c| c.bitcoind_rpc_username.clone())
                .unwrap_or("devnet".to_string()),
            bitcoind_rpc_password: overrides
                .and_then(|c| c.bitcoind_rpc_password.clone())
                .unwrap_or("devnet".to_string()),
            bitcoind_rpc_url: overrides
                .and_then(|c| c.bitcoind_rpc_url.clone())
                .unwrap_or("http://localhost:18443".to_string()),
            bitcoin_block_signaling: overrides
                .and_then(|c| match c.bitcoind_zmq_url.as_ref() {
                    Some(url) => Some(BitcoinBlockSignaling::ZeroMQ(url.clone())),
                    None => Some(BitcoinBlockSignaling::Stacks(stacks_node_rpc_url.clone())),
                })
                .unwrap_or(BitcoinBlockSignaling::Stacks(stacks_node_rpc_url.clone())),
            stacks_node_rpc_url,
            display_logs: overrides.and_then(|c| c.display_logs).unwrap_or(false),
            cache_path: overrides
                .and_then(|c| c.cache_path.clone())
                .unwrap_or("cache".to_string()),
            bitcoin_network,
            stacks_network,
            #[cfg(feature = "ordinals")]
            hord_config: None,
        };
        Ok(config)
    }
}

#[derive(Deserialize, Debug)]
pub struct ContractReadonlyCall {
    pub okay: bool,
    pub result: String,
}

#[derive(Clone, Debug, PartialEq)]
pub enum ObserverCommand {
    ProcessBitcoinBlock(BitcoinBlockFullBreakdown),
    CacheBitcoinBlock(BitcoinBlockData),
    PropagateBitcoinChainEvent(BlockchainEvent),
    PropagateStacksChainEvent(StacksChainEvent),
    PropagateStacksMempoolEvent(StacksChainMempoolEvent),
    RegisterPredicate(ChainhookFullSpecification),
    EnablePredicate(ChainhookSpecification),
    DeregisterBitcoinPredicate(String),
    DeregisterStacksPredicate(String),
    NotifyBitcoinTransactionProxied,
    Terminate,
}

#[derive(Clone, Debug, PartialEq)]
pub enum StacksChainMempoolEvent {
    TransactionsAdmitted(Vec<MempoolAdmissionData>),
    TransactionDropped(String),
}

#[derive(Clone, Debug, PartialEq)]
pub struct MempoolAdmissionData {
    pub tx_data: String,
    pub tx_description: String,
}

#[derive(Clone, Debug)]
pub struct PredicateEvaluationReport {
    pub predicates_evaluated: BTreeMap<String, BTreeSet<BlockIdentifier>>,
    pub predicates_triggered: BTreeMap<String, BTreeSet<BlockIdentifier>>,
}

impl PredicateEvaluationReport {
    pub fn new() -> PredicateEvaluationReport {
        PredicateEvaluationReport {
            predicates_evaluated: BTreeMap::new(),
            predicates_triggered: BTreeMap::new(),
        }
    }

    pub fn track_evaluation(&mut self, uuid: &str, block_identifier: &BlockIdentifier) {
        self.predicates_evaluated
            .entry(uuid.to_string())
            .and_modify(|e| {
                e.insert(block_identifier.clone());
            })
            .or_insert_with(|| {
                let mut set = BTreeSet::new();
                set.insert(block_identifier.clone());
                set
            });
    }

    pub fn track_trigger(&mut self, uuid: &str, blocks: &Vec<&BlockIdentifier>) {
        for block_id in blocks.into_iter() {
            self.predicates_triggered
                .entry(uuid.to_string())
                .and_modify(|e| {
                    e.insert((*block_id).clone());
                })
                .or_insert_with(|| {
                    let mut set = BTreeSet::new();
                    set.insert((*block_id).clone());
                    set
                });
        }
    }
}

#[derive(Clone, Debug)]
pub enum ObserverEvent {
    Error(String),
    Fatal(String),
    Info(String),
    BitcoinChainEvent((BitcoinChainEvent, PredicateEvaluationReport)),
    StacksChainEvent((StacksChainEvent, PredicateEvaluationReport)),
    NotifyBitcoinTransactionProxied,
    PredicateRegistered(ChainhookSpecification),
    PredicateDeregistered(ChainhookSpecification),
    PredicateEnabled(ChainhookSpecification),
    BitcoinPredicateTriggered(BitcoinChainhookOccurrencePayload),
    StacksPredicateTriggered(StacksChainhookOccurrencePayload),
    PredicatesTriggered(usize),
    Terminate,
    StacksChainMempoolEvent(StacksChainMempoolEvent),
}

#[derive(Debug, Clone, Deserialize, Serialize)]
/// JSONRPC Request
pub struct BitcoinRPCRequest {
    /// The name of the RPC call
    pub method: String,
    /// Parameters to the RPC call
    pub params: serde_json::Value,
    /// Identifier for this Request, which should appear in the response
    pub id: serde_json::Value,
    /// jsonrpc field, MUST be "2.0"
    pub jsonrpc: serde_json::Value,
}

#[derive(Debug, Clone)]
pub struct BitcoinConfig {
    pub username: String,
    pub password: String,
    pub rpc_url: String,
    pub network: BitcoinNetwork,
    pub bitcoin_block_signaling: BitcoinBlockSignaling,
}

#[derive(Debug, Clone)]
pub struct ChainhookStore {
    pub predicates: ChainhookConfig,
}

impl ChainhookStore {
    pub fn new() -> Self {
        Self {
            predicates: ChainhookConfig {
                stacks_chainhooks: vec![],
                bitcoin_chainhooks: vec![],
            },
        }
    }
}

#[derive(Debug, Default, Serialize, Clone)]
pub struct ReorgMetrics {
    timestamp: i64,
    applied_blocks: usize,
    rolled_back_blocks: usize,
}

#[derive(Debug, Default, Serialize, Clone)]
pub struct ChainMetrics {
    pub tip_height: u64,
    pub last_reorg: Option<ReorgMetrics>,
    pub last_block_ingestion_at: u128,
    pub registered_predicates: usize,
    pub deregistered_predicates: usize,
}

impl ChainMetrics {
    pub fn deregister_prediate(&mut self) {
        self.registered_predicates -= 1;
        self.deregistered_predicates += 1;
    }
}

#[derive(Debug, Default, Serialize, Clone)]
pub struct ObserverMetrics {
    pub bitcoin: ChainMetrics,
    pub stacks: ChainMetrics,
}

pub async fn start_event_observer(
    mut config: EventObserverConfig,
    observer_commands_tx: Sender<ObserverCommand>,
    observer_commands_rx: Receiver<ObserverCommand>,
    observer_events_tx: Option<crossbeam_channel::Sender<ObserverEvent>>,
    ctx: Context,
) -> Result<(), Box<dyn Error>> {
    let indexer_config = IndexerConfig {
        stacks_node_rpc_url: config.stacks_node_rpc_url.clone(),
        bitcoind_rpc_url: config.bitcoind_rpc_url.clone(),
        bitcoind_rpc_username: config.bitcoind_rpc_username.clone(),
        bitcoind_rpc_password: config.bitcoind_rpc_password.clone(),
        stacks_network: StacksNetwork::Devnet,
        bitcoin_network: BitcoinNetwork::Regtest,
        bitcoin_block_signaling: config.bitcoin_block_signaling.clone(),
    };

    let indexer = Indexer::new(indexer_config.clone());

    let log_level = if config.display_logs {
        if cfg!(feature = "cli") {
            LogLevel::Critical
        } else {
            LogLevel::Debug
        }
    } else {
        LogLevel::Off
    };

    let ingestion_port = config.ingestion_port;
    let bitcoin_rpc_proxy_enabled = config.bitcoin_rpc_proxy_enabled;
    let bitcoin_config = config.get_bitcoin_config();

    let mut chainhook_store = ChainhookStore::new();
    // If authorization not required, we create a default ChainhookConfig
    if let Some(ref mut initial_chainhook_config) = config.chainhook_config {
        chainhook_store
            .predicates
            .stacks_chainhooks
            .append(&mut initial_chainhook_config.stacks_chainhooks);
        chainhook_store
            .predicates
            .bitcoin_chainhooks
            .append(&mut initial_chainhook_config.bitcoin_chainhooks);
    }

    let indexer_rw_lock = Arc::new(RwLock::new(indexer));

    let background_job_tx_mutex = Arc::new(Mutex::new(observer_commands_tx.clone()));

<<<<<<< HEAD
    let observer_metrics = ObserverMetrics {
        bitcoin: ChainMetrics {
            registered_predicates: chainhook_store.predicates.bitcoin_chainhooks.len(),
            ..Default::default()
        },
        stacks: ChainMetrics {
            registered_predicates: chainhook_store.predicates.stacks_chainhooks.len(),
            ..Default::default()
        },
    };
    let observer_metrics_rw_lock = Arc::new(RwLock::new(observer_metrics));

    let limits = Limits::default().limit("json", 4.megabytes());
=======
    let limits = Limits::default().limit("json", 20.megabytes());
>>>>>>> a2d3b149
    let mut shutdown_config = config::Shutdown::default();
    shutdown_config.ctrlc = false;
    shutdown_config.grace = 0;
    shutdown_config.mercy = 0;

    let ingestion_config = Config {
        port: ingestion_port,
        workers: 3,
        address: IpAddr::V4(Ipv4Addr::new(0, 0, 0, 0)),
        keep_alive: 5,
        temp_dir: std::env::temp_dir().into(),
        log_level: log_level.clone(),
        cli_colors: false,
        limits,
        shutdown: shutdown_config,
        ..Config::default()
    };

    let mut routes = rocket::routes![
        http::handle_ping,
        http::handle_new_bitcoin_block,
        http::handle_new_stacks_block,
        http::handle_new_microblocks,
        http::handle_new_mempool_tx,
        http::handle_drop_mempool_tx,
        http::handle_new_attachement,
        http::handle_mined_block,
        http::handle_mined_microblock,
    ];

    if bitcoin_rpc_proxy_enabled {
        routes.append(&mut routes![http::handle_bitcoin_rpc_call]);
        routes.append(&mut routes![http::handle_bitcoin_wallet_rpc_call]);
    }

    let ctx_cloned = ctx.clone();
    let ignite = rocket::custom(ingestion_config)
        .manage(indexer_rw_lock)
        .manage(background_job_tx_mutex)
        .manage(bitcoin_config)
        .manage(ctx_cloned)
<<<<<<< HEAD
        .manage(services_config)
        .manage(observer_metrics_rw_lock.clone())
=======
>>>>>>> a2d3b149
        .mount("/", routes)
        .ignite()
        .await?;
    let ingestion_shutdown = Some(ignite.shutdown());

    let _ = std::thread::spawn(move || {
        let _ = hiro_system_kit::nestable_block_on(ignite.launch());
    });

    #[cfg(feature = "zeromq")]
    start_zeromq_runloop(&config, observer_commands_tx, &ctx);

    // This loop is used for handling background jobs, emitted by HTTP calls.
    start_observer_commands_handler(
        config,
        chainhook_store,
        observer_commands_rx,
        observer_events_tx,
        ingestion_shutdown,
        observer_metrics_rw_lock.clone(),
        ctx,
    )
    .await
}

pub fn get_bitcoin_proof(
    bitcoin_client_rpc: &Client,
    transaction_identifier: &TransactionIdentifier,
    block_identifier: &BlockIdentifier,
) -> Result<String, String> {
    let txid =
        Txid::from_str(&transaction_identifier.get_hash_bytes_str()).expect("unable to build txid");
    let block_hash =
        BlockHash::from_str(&block_identifier.hash[2..]).expect("unable to build block_hash");

    let res = bitcoin_client_rpc.get_tx_out_proof(&vec![txid], Some(&block_hash));
    match res {
        Ok(proof) => Ok(format!("0x{}", hex::encode(&proof))),
        Err(e) => Err(format!(
            "failed collecting proof for transaction {}: {}",
            transaction_identifier.hash,
            e.to_string()
        )),
    }
}

#[allow(unused_variables)]
pub fn start_zeromq_runloop(
    config: &EventObserverConfig,
    observer_commands_tx: Sender<ObserverCommand>,
    ctx: &Context,
) {
    #[cfg(feature = "zeromq")]
    {
        use crate::indexer::fork_scratch_pad::ForkScratchPad;

        if let BitcoinBlockSignaling::ZeroMQ(ref bitcoind_zmq_url) = config.bitcoin_block_signaling
        {
            let bitcoind_zmq_url = bitcoind_zmq_url.clone();
            let ctx_moved = ctx.clone();
            let bitcoin_config = config.get_bitcoin_config();

            hiro_system_kit::thread_named("Bitcoind zmq listener")
                .spawn(move || {
                    ctx_moved.try_log(|logger| {
                        slog::info!(
                            logger,
                            "Waiting for ZMQ connection acknowledgment from bitcoind"
                        )
                    });

                    let _: Result<(), Box<dyn Error>> =
                        hiro_system_kit::nestable_block_on(async move {
                            let mut socket = zeromq::SubSocket::new();

                            socket
                                .connect(&bitcoind_zmq_url)
                                .await
                                .expect("Failed to connect");

                            socket.subscribe("").await?;
                            ctx_moved.try_log(|logger| {
                                slog::info!(logger, "Waiting for ZMQ messages from bitcoind")
                            });

                            let mut bitcoin_blocks_pool = ForkScratchPad::new();

                            loop {
                                let message = match socket.recv().await {
                                    Ok(message) => message,
                                    Err(e) => {
                                        ctx_moved.try_log(|logger| {
                                            slog::error!(
                                                logger,
                                                "Unable to receive ZMQ message: {}",
                                                e.to_string()
                                            )
                                        });
                                        continue;
                                    }
                                };
                                let block_hash = hex::encode(message.get(1).unwrap().to_vec());

                                let block = match download_and_parse_block_with_retry(
                                    &block_hash,
                                    &bitcoin_config,
                                    &ctx_moved,
                                )
                                .await
                                {
                                    Ok(block) => block,
                                    Err(e) => {
                                        ctx_moved.try_log(|logger| {
                                            slog::warn!(
                                                logger,
                                                "unable to download_and_parse_block: {}",
                                                e.to_string()
                                            )
                                        });
                                        continue;
                                    }
                                };

                                ctx_moved.try_log(|logger| {
                                    slog::info!(
                                        logger,
                                        "Bitcoin block #{} dispatched for processing",
                                        block.height
                                    )
                                });

                                let header = block.get_block_header();
                                let _ = observer_commands_tx
                                    .send(ObserverCommand::ProcessBitcoinBlock(block));

                                if let Ok(Some(event)) =
                                    bitcoin_blocks_pool.process_header(header, &ctx_moved)
                                {
                                    let _ = observer_commands_tx
                                        .send(ObserverCommand::PropagateBitcoinChainEvent(event));
                                }
                            }
                        });
                })
                .expect("unable to spawn thread");
        }
    }
}

pub fn pre_process_bitcoin_block() {}

pub fn apply_bitcoin_block() {}

pub fn rollback_bitcoin_block() {}

pub fn gather_proofs<'a>(
    trigger: &BitcoinTriggerChainhook<'a>,
    proofs: &mut HashMap<&'a TransactionIdentifier, String>,
    config: &EventObserverConfig,
    ctx: &Context,
) {
    let bitcoin_client_rpc = Client::new(
        &config.bitcoind_rpc_url,
        Auth::UserPass(
            config.bitcoind_rpc_username.to_string(),
            config.bitcoind_rpc_password.to_string(),
        ),
    )
    .expect("unable to build http client");

    for (transactions, block) in trigger.apply.iter() {
        for transaction in transactions.iter() {
            if !proofs.contains_key(&transaction.transaction_identifier) {
                ctx.try_log(|logger| {
                    slog::info!(
                        logger,
                        "Collecting proof for transaction {}",
                        transaction.transaction_identifier.hash
                    )
                });
                match get_bitcoin_proof(
                    &bitcoin_client_rpc,
                    &transaction.transaction_identifier,
                    &block.block_identifier,
                ) {
                    Ok(proof) => {
                        proofs.insert(&transaction.transaction_identifier, proof);
                    }
                    Err(e) => {
                        ctx.try_log(|logger| slog::error!(logger, "{e}"));
                    }
                }
            }
        }
    }
}

pub async fn start_observer_commands_handler(
    config: EventObserverConfig,
    mut chainhook_store: ChainhookStore,
    observer_commands_rx: Receiver<ObserverCommand>,
    observer_events_tx: Option<crossbeam_channel::Sender<ObserverEvent>>,
    ingestion_shutdown: Option<Shutdown>,
    observer_metrics: Arc<RwLock<ObserverMetrics>>,
    ctx: Context,
) -> Result<(), Box<dyn Error>> {
    let mut chainhooks_occurrences_tracker: HashMap<String, u64> = HashMap::new();
    let event_handlers = config.event_handlers.clone();
    let networks = (&config.bitcoin_network, &config.stacks_network);
    let mut bitcoin_block_store: HashMap<BlockIdentifier, BitcoinBlockData> = HashMap::new();
    #[cfg(feature = "ordinals")]
    let cache_size = config
        .hord_config
        .as_ref()
        .and_then(|c| Some(c.cache_size))
        .unwrap_or(0);

    #[cfg(feature = "ordinals")]
    let traversals_cache = Arc::new(new_traversals_lazy_cache(cache_size));

    loop {
        let command = match observer_commands_rx.recv() {
            Ok(cmd) => cmd,
            Err(e) => {
                if let Some(ref tx) = observer_events_tx {
                    let _ = tx.send(ObserverEvent::Error(format!("Channel error: {:?}", e)));
                }
                continue;
            }
        };
        match command {
            ObserverCommand::Terminate => {
                ctx.try_log(|logger| slog::info!(logger, "Handling Termination command"));
                if let Some(ingestion_shutdown) = ingestion_shutdown {
                    ingestion_shutdown.notify();
                }
                if let Some(ref tx) = observer_events_tx {
                    let _ = tx.send(ObserverEvent::Info("Terminating event observer".into()));
                    let _ = tx.send(ObserverEvent::Terminate);
                }
                break;
            }
            ObserverCommand::ProcessBitcoinBlock(mut block_data) => {
                let block_hash = block_data.hash.to_string();
                let new_block = loop {
                    match standardize_bitcoin_block(
                        block_data.clone(),
                        &config.bitcoin_network,
                        &ctx,
                    ) {
                        Ok(block) => break block,
                        Err((e, retry)) => {
                            ctx.try_log(|logger| {
                                slog::error!(logger, "Error standardizing block: {}", e)
                            });
                            if retry {
                                block_data = match download_and_parse_block_with_retry(
                                    &block_hash,
                                    &config.get_bitcoin_config(),
                                    &ctx,
                                )
                                .await
                                {
                                    Ok(block) => block,
                                    Err(e) => {
                                        ctx.try_log(|logger| {
                                            slog::warn!(
                                                logger,
                                                "unable to download_and_parse_block: {}",
                                                e.to_string()
                                            )
                                        });
                                        continue;
                                    }
                                };
                            }
                        }
                    };
<<<<<<< HEAD

                match observer_metrics.write() {
                    Ok(mut metrics) => {
                        if new_block.block_identifier.index > metrics.bitcoin.tip_height {
                            metrics.bitcoin.tip_height = new_block.block_identifier.index;
                        }
                        metrics.bitcoin.last_block_ingestion_at = SystemTime::now()
                            .duration_since(UNIX_EPOCH)
                            .expect("Could not get current time in ms")
                            .as_millis()
                            .into();
                    }
                    Err(e) => ctx.try_log(|logger| {
                        slog::warn!(logger, "unable to acquire observer_metrics_rw_lock:{}", e)
                    }),
=======
>>>>>>> a2d3b149
                };
                bitcoin_block_store.insert(new_block.block_identifier.clone(), new_block);
            }
            ObserverCommand::CacheBitcoinBlock(block) => {
                bitcoin_block_store.insert(block.block_identifier.clone(), block);
            }
            ObserverCommand::PropagateBitcoinChainEvent(blockchain_event) => {
                ctx.try_log(|logger| {
                    slog::info!(logger, "Handling PropagateBitcoinChainEvent command")
                });
                let mut confirmed_blocks = vec![];

                // Update Chain event before propagation
                let chain_event = match blockchain_event {
                    BlockchainEvent::BlockchainUpdatedWithHeaders(data) => {
                        let mut new_blocks = vec![];

                        for header in data.new_headers.iter() {
                            match bitcoin_block_store.get(&header.block_identifier) {
                                Some(block) => {
                                    new_blocks.push(block.clone());
                                }
                                None => {
                                    ctx.try_log(|logger| {
                                        slog::error!(
                                            logger,
                                            "Unable to retrieve bitcoin block {}",
                                            header.block_identifier
                                        )
                                    });
                                }
                            }
                        }

                        #[cfg(feature = "ordinals")]
                        {
                            if let Some(ref hord_config) = config.hord_config {
                                let (blocks_db, inscriptions_db_conn_rw) =
                                    match open_readwrite_hord_dbs(
                                        &config.get_cache_path_buf(),
                                        &ctx,
                                    ) {
                                        Ok(dbs) => dbs,
                                        Err(e) => {
                                            if let Some(ref tx) = observer_events_tx {
                                                let _ = tx.send(ObserverEvent::Error(format!(
                                                    "Channel error: {:?}",
                                                    e
                                                )));
                                            } else {
                                                ctx.try_log(|logger| {
                                                    slog::error!(
                                                        logger,
                                                        "Unable to open readwtite connection",
                                                    )
                                                });
                                            }
                                            continue;
                                        }
                                    };

                                for block in new_blocks.iter_mut() {
                                    if let Err(e) = update_hord_db_and_augment_bitcoin_block(
                                        block,
                                        &blocks_db,
                                        &inscriptions_db_conn_rw,
                                        true,
                                        &hord_config,
                                        &traversals_cache,
                                        &ctx,
                                    ) {
                                        ctx.try_log(|logger| {
                                            slog::error!(
                                                logger,
                                                "Unable to insert bitcoin block {} in hord_db: {e}",
                                                block.block_identifier.index
                                            )
                                        });
                                    }
                                }
                            }
                        };

                        for header in data.confirmed_headers.iter() {
                            match bitcoin_block_store.remove(&header.block_identifier) {
                                Some(block) => {
                                    confirmed_blocks.push(block);
                                }
                                None => {
                                    ctx.try_log(|logger| {
                                        slog::error!(
                                            logger,
                                            "Unable to retrieve confirmed bitcoin block {}",
                                            header.block_identifier
                                        )
                                    });
                                }
                            }
                        }

                        BitcoinChainEvent::ChainUpdatedWithBlocks(
                            BitcoinChainUpdatedWithBlocksData {
                                new_blocks,
                                confirmed_blocks: confirmed_blocks.clone(),
                            },
                        )
                    }
                    BlockchainEvent::BlockchainUpdatedWithReorg(data) => {
                        let mut blocks_to_apply = vec![];
                        let mut blocks_to_rollback = vec![];

                        let blocks_ids_to_rollback = data
                            .headers_to_rollback
                            .iter()
                            .map(|b| b.block_identifier.index.to_string())
                            .collect::<Vec<String>>();
                        let blocks_ids_to_apply = data
                            .headers_to_apply
                            .iter()
                            .map(|b| b.block_identifier.index.to_string())
                            .collect::<Vec<String>>();

                        ctx.try_log(|logger| {
                            slog::info!(logger, "Bitcoin reorg detected, will rollback blocks {} and apply blocks {}", blocks_ids_to_rollback.join(", "), blocks_ids_to_apply.join(", "))
                        });

                        #[cfg(feature = "ordinals")]
                        ctx.try_log(|logger| {
                            slog::info!(
                                logger,
                                "Flushing traversals_cache ({} entries)",
                                traversals_cache.len()
                            )
                        });

                        #[cfg(feature = "ordinals")]
                        traversals_cache.clear();

                        #[cfg(feature = "ordinals")]
                        let (blocks_db, inscriptions_db_conn_rw) =
                            match open_readwrite_hord_dbs(&config.get_cache_path_buf(), &ctx) {
                                Ok(dbs) => dbs,
                                Err(e) => {
                                    if let Some(ref tx) = observer_events_tx {
                                        let _ = tx.send(ObserverEvent::Error(format!(
                                            "Channel error: {:?}",
                                            e
                                        )));
                                    } else {
                                        ctx.try_log(|logger| {
                                            slog::error!(
                                                logger,
                                                "Unable to open readwtite connection",
                                            )
                                        });
                                    }
                                    continue;
                                }
                            };

                        for header in data.headers_to_rollback.iter() {
                            match bitcoin_block_store.get(&header.block_identifier) {
                                Some(block) => {
                                    #[cfg(feature = "ordinals")]
                                    if let Some(ref _hord_config) = config.hord_config {
                                        if let Err(e) = revert_hord_db_with_augmented_bitcoin_block(
                                            block,
                                            &blocks_db,
                                            &inscriptions_db_conn_rw,
                                            &ctx,
                                        ) {
                                            ctx.try_log(|logger| {
                                                slog::error!(
                                                    logger,
                                                    "Unable to rollback bitcoin block {}: {e}",
                                                    header.block_identifier
                                                )
                                            });
                                        }
                                    }
                                    blocks_to_rollback.push(block.clone());
                                }
                                None => {
                                    ctx.try_log(|logger| {
                                        slog::error!(
                                            logger,
                                            "Unable to retrieve bitcoin block {}",
                                            header.block_identifier
                                        )
                                    });
                                }
                            }
                        }

                        for header in data.headers_to_apply.iter() {
                            match bitcoin_block_store.get_mut(&header.block_identifier) {
                                Some(block) => {
                                    #[cfg(feature = "ordinals")]
                                    if let Some(ref hord_config) = config.hord_config {
                                        if let Err(e) = update_hord_db_and_augment_bitcoin_block(
                                            block,
                                            &blocks_db,
                                            &inscriptions_db_conn_rw,
                                            true,
                                            &hord_config,
                                            &traversals_cache,
                                            &ctx,
                                        ) {
                                            ctx.try_log(|logger| {
                                                    slog::error!(
                                                        logger,
                                                        "Unable to apply bitcoin block {} with hord_db: {e}", block.block_identifier.index
                                                    )
                                                });
                                        }
                                    }
                                    blocks_to_apply.push(block.clone());
                                }
                                None => {
                                    ctx.try_log(|logger| {
                                        slog::error!(
                                            logger,
                                            "Unable to retrieve bitcoin block {}",
                                            header.block_identifier
                                        )
                                    });
                                }
                            }
                        }

                        for header in data.confirmed_headers.iter() {
                            match bitcoin_block_store.remove(&header.block_identifier) {
                                Some(block) => {
                                    confirmed_blocks.push(block);
                                }
                                None => {
                                    ctx.try_log(|logger| {
                                        slog::error!(
                                            logger,
                                            "Unable to retrieve confirmed bitcoin block {}",
                                            header.block_identifier
                                        )
                                    });
                                }
                            }
                        }

                        match blocks_to_apply
                            .iter()
                            .max_by_key(|b| b.block_identifier.index)
                        {
                            Some(highest_tip_block) => match observer_metrics.write() {
                                Ok(mut metrics) => {
                                    metrics.bitcoin.last_reorg = Some(ReorgMetrics {
                                        timestamp: highest_tip_block.timestamp.into(),
                                        applied_blocks: blocks_to_apply.len(),
                                        rolled_back_blocks: blocks_to_rollback.len(),
                                    });
                                }
                                Err(e) => ctx.try_log(|logger| {
                                    slog::warn!(
                                        logger,
                                        "unable to acquire observer_metrics_rw_lock:{}",
                                        e
                                    )
                                }),
                            },
                            None => {}
                        }

                        BitcoinChainEvent::ChainUpdatedWithReorg(BitcoinChainUpdatedWithReorgData {
                            blocks_to_apply,
                            blocks_to_rollback,
                            confirmed_blocks: confirmed_blocks.clone(),
                        })
                    }
                };

                for event_handler in event_handlers.iter() {
                    event_handler.propagate_bitcoin_event(&chain_event).await;
                }
                // process hooks
                let mut hooks_ids_to_deregister = vec![];
                let mut requests = vec![];
                let mut report = PredicateEvaluationReport::new();

                let bitcoin_chainhooks = chainhook_store
                    .predicates
                    .bitcoin_chainhooks
                    .iter()
                    .filter(|p| p.enabled)
                    .collect::<Vec<_>>();
                ctx.try_log(|logger| {
                    slog::info!(
                        logger,
                        "Evaluating {} bitcoin chainhooks registered",
                        bitcoin_chainhooks.len()
                    )
                });

                let (predicates_triggered, predicates_evaluated) =
                    evaluate_bitcoin_chainhooks_on_chain_event(
                        &chain_event,
                        bitcoin_chainhooks,
                        &ctx,
                    );
                for (uuid, block_identifier) in predicates_evaluated.into_iter() {
                    report.track_evaluation(uuid, block_identifier);
                }
                for entry in predicates_triggered.iter() {
                    let blocks_ids = entry
                        .apply
                        .iter()
                        .map(|e| &e.1.block_identifier)
                        .collect::<Vec<&BlockIdentifier>>();
                    report.track_trigger(&entry.chainhook.uuid, &blocks_ids);
                }

                ctx.try_log(|logger| {
                    slog::info!(
                        logger,
                        "{} bitcoin chainhooks positive evaluations",
                        predicates_triggered.len()
                    )
                });

                let mut chainhooks_to_trigger = vec![];

                for trigger in predicates_triggered.into_iter() {
                    let mut total_occurrences: u64 = *chainhooks_occurrences_tracker
                        .get(&trigger.chainhook.uuid)
                        .unwrap_or(&0);
                    total_occurrences += 1;

                    let limit = trigger.chainhook.expire_after_occurrence.unwrap_or(0);
                    if limit == 0 || total_occurrences <= limit {
                        chainhooks_occurrences_tracker
                            .insert(trigger.chainhook.uuid.clone(), total_occurrences);
                        chainhooks_to_trigger.push(trigger);
                    } else {
                        hooks_ids_to_deregister.push(trigger.chainhook.uuid.clone());
                    }
                }

                let mut proofs = HashMap::new();
                for trigger in chainhooks_to_trigger.iter() {
                    if trigger.chainhook.include_proof {
                        gather_proofs(&trigger, &mut proofs, &config, &ctx);
                    }
                }

                ctx.try_log(|logger| {
                    slog::info!(
                        logger,
                        "{} bitcoin chainhooks will be triggered",
                        chainhooks_to_trigger.len()
                    )
                });

                if let Some(ref tx) = observer_events_tx {
                    let _ = tx.send(ObserverEvent::PredicatesTriggered(
                        chainhooks_to_trigger.len(),
                    ));
                }
                for chainhook_to_trigger in chainhooks_to_trigger.into_iter() {
                    match handle_bitcoin_hook_action(chainhook_to_trigger, &proofs) {
                        Err(e) => {
                            ctx.try_log(|logger| {
                                slog::error!(logger, "unable to handle action {}", e)
                            });
                        }
                        Ok(BitcoinChainhookOccurrence::Http(request)) => {
                            requests.push(request);
                        }
                        Ok(BitcoinChainhookOccurrence::File(_path, _bytes)) => {
                            ctx.try_log(|logger| {
                                slog::info!(logger, "Writing to disk not supported in server mode")
                            })
                        }
                        Ok(BitcoinChainhookOccurrence::Data(payload)) => {
                            if let Some(ref tx) = observer_events_tx {
                                let _ = tx.send(ObserverEvent::BitcoinPredicateTriggered(payload));
                            }
                        }
                    }
                }
                ctx.try_log(|logger| {
                    slog::info!(
                        logger,
                        "{} bitcoin chainhooks to deregister",
                        hooks_ids_to_deregister.len()
                    )
                });

                for hook_uuid in hooks_ids_to_deregister.iter() {
                    if let Some(chainhook) = chainhook_store
                        .predicates
                        .deregister_bitcoin_hook(hook_uuid.clone())
                    {
                        if let Some(ref tx) = observer_events_tx {
                            let _ = tx.send(ObserverEvent::PredicateDeregistered(
                                ChainhookSpecification::Bitcoin(chainhook),
                            ));
                        }

                        match observer_metrics.write() {
                            Ok(mut metrics) => metrics.bitcoin.deregister_prediate(),
                            Err(e) => ctx.try_log(|logger| {
                                slog::warn!(
                                    logger,
                                    "unable to acquire observer_metrics_rw_lock:{}",
                                    e
                                )
                            }),
                        }
                    }
                }

                for request in requests.into_iter() {
                    let _ = send_request(request, 3, 1, &ctx).await;
                }

                #[cfg(feature = "ordinals")]
                for block in confirmed_blocks.into_iter() {
                    if block.block_identifier.index % 24 == 0 {
                        ctx.try_log(|logger| {
                            slog::info!(
                                logger,
                                "Flushing traversals_cache ({} entries)",
                                traversals_cache.len()
                            )
                        });
                        traversals_cache.clear();
                    }
                }

                if let Some(ref tx) = observer_events_tx {
                    let _ = tx.send(ObserverEvent::BitcoinChainEvent((chain_event, report)));
                }
            }
            ObserverCommand::PropagateStacksChainEvent(chain_event) => {
                ctx.try_log(|logger| {
                    slog::info!(logger, "Handling PropagateStacksChainEvent command")
                });
                for event_handler in event_handlers.iter() {
                    event_handler.propagate_stacks_event(&chain_event).await;
                }
                let mut hooks_ids_to_deregister = vec![];
                let mut requests = vec![];
                let mut report = PredicateEvaluationReport::new();

                let stacks_chainhooks = chainhook_store
                    .predicates
                    .stacks_chainhooks
                    .iter()
                    .filter(|p| p.enabled)
                    .collect::<Vec<_>>();
                ctx.try_log(|logger| {
                    slog::info!(
                        logger,
                        "Evaluating {} stacks chainhooks registered",
                        stacks_chainhooks.len()
                    )
                });
                // track stacks chain metrics
                match &chain_event {
                    StacksChainEvent::ChainUpdatedWithBlocks(update) => {
                        match update
                            .new_blocks
                            .iter()
                            .max_by_key(|b| b.block.block_identifier.index)
                        {
                            Some(highest_tip_update) => match observer_metrics.write() {
                                Ok(mut metrics) => {
                                    if highest_tip_update.block.block_identifier.index
                                        > metrics.stacks.tip_height
                                    {
                                        metrics.stacks.tip_height =
                                            highest_tip_update.block.block_identifier.index;
                                    }
                                    metrics.stacks.last_block_ingestion_at = SystemTime::now()
                                        .duration_since(UNIX_EPOCH)
                                        .expect("Could not get current time in ms")
                                        .as_millis()
                                        .into();
                                }
                                Err(e) => ctx.try_log(|logger| {
                                    slog::warn!(
                                        logger,
                                        "unable to acquire observer_metrics_rw_lock:{}",
                                        e
                                    )
                                }),
                            },
                            None => {}
                        }
                    }
                    StacksChainEvent::ChainUpdatedWithReorg(update) => {
                        match update
                            .blocks_to_apply
                            .iter()
                            .max_by_key(|b| b.block.block_identifier.index)
                        {
                            Some(highest_tip_update) => match observer_metrics.write() {
                                Ok(mut metrics) => {
                                    metrics.stacks.last_reorg = Some(ReorgMetrics {
                                        timestamp: highest_tip_update.block.timestamp.into(),
                                        applied_blocks: update.blocks_to_apply.len(),
                                        rolled_back_blocks: update.blocks_to_rollback.len(),
                                    });
                                }
                                Err(e) => ctx.try_log(|logger| {
                                    slog::warn!(
                                        logger,
                                        "unable to acquire observer_metrics_rw_lock:{}",
                                        e
                                    )
                                }),
                            },
                            None => {}
                        }
                    }
                    _ => {}
                }

                // process hooks
                let (predicates_triggered, predicates_evaluated) =
                    evaluate_stacks_chainhooks_on_chain_event(
                        &chain_event,
                        stacks_chainhooks,
                        &ctx,
                    );
                for (uuid, block_identifier) in predicates_evaluated.into_iter() {
                    report.track_evaluation(uuid, block_identifier);
                }
                for entry in predicates_triggered.iter() {
                    let blocks_ids = entry
                        .apply
                        .iter()
                        .map(|e| e.1.get_identifier())
                        .collect::<Vec<&BlockIdentifier>>();
                    report.track_trigger(&entry.chainhook.uuid, &blocks_ids);
                }
                ctx.try_log(|logger| {
                    slog::info!(
                        logger,
                        "{} stacks chainhooks positive evaluations",
                        predicates_triggered.len()
                    )
                });

                let mut chainhooks_to_trigger = vec![];

                for trigger in predicates_triggered.into_iter() {
                    let mut total_occurrences: u64 = *chainhooks_occurrences_tracker
                        .get(&trigger.chainhook.uuid)
                        .unwrap_or(&0);
                    total_occurrences += 1;

                    let limit = trigger.chainhook.expire_after_occurrence.unwrap_or(0);
                    if limit == 0 || total_occurrences <= limit {
                        chainhooks_occurrences_tracker
                            .insert(trigger.chainhook.uuid.clone(), total_occurrences);
                        chainhooks_to_trigger.push(trigger);
                    } else {
                        hooks_ids_to_deregister.push(trigger.chainhook.uuid.clone());
                    }
                }

                if let Some(ref tx) = observer_events_tx {
                    let _ = tx.send(ObserverEvent::PredicatesTriggered(
                        chainhooks_to_trigger.len(),
                    ));
                }
                let proofs = HashMap::new();
                for chainhook_to_trigger in chainhooks_to_trigger.into_iter() {
                    match handle_stacks_hook_action(chainhook_to_trigger, &proofs, &ctx) {
                        Err(e) => {
                            ctx.try_log(|logger| {
                                slog::error!(logger, "unable to handle action {}", e)
                            });
                        }
                        Ok(StacksChainhookOccurrence::Http(request)) => {
                            requests.push(request);
                        }
                        Ok(StacksChainhookOccurrence::File(_path, _bytes)) => {
                            ctx.try_log(|logger| {
                                slog::info!(logger, "Writing to disk not supported in server mode")
                            })
                        }
                        Ok(StacksChainhookOccurrence::Data(payload)) => {
                            if let Some(ref tx) = observer_events_tx {
                                let _ = tx.send(ObserverEvent::StacksPredicateTriggered(payload));
                            }
                        }
                    }
                }

                for hook_uuid in hooks_ids_to_deregister.iter() {
                    if let Some(chainhook) = chainhook_store
                        .predicates
                        .deregister_stacks_hook(hook_uuid.clone())
                    {
                        if let Some(ref tx) = observer_events_tx {
                            let _ = tx.send(ObserverEvent::PredicateDeregistered(
                                ChainhookSpecification::Stacks(chainhook),
                            ));
                        }

                        match observer_metrics.write() {
                            Ok(mut metrics) => metrics.stacks.deregister_prediate(),
                            Err(e) => ctx.try_log(|logger| {
                                slog::warn!(
                                    logger,
                                    "unable to acquire observer_metrics_rw_lock:{}",
                                    e
                                )
                            }),
                        }
                    }
                }

                for request in requests.into_iter() {
                    // todo(lgalabru): collect responses for reporting
                    ctx.try_log(|logger| {
                        slog::info!(
                            logger,
                            "Dispatching request from stacks chainhook {:?}",
                            request
                        )
                    });
                    let _ = send_request(request, 3, 1, &ctx).await;
                }

                if let Some(ref tx) = observer_events_tx {
                    let _ = tx.send(ObserverEvent::StacksChainEvent((chain_event, report)));
                }
            }
            ObserverCommand::PropagateStacksMempoolEvent(mempool_event) => {
                ctx.try_log(|logger| {
                    slog::debug!(logger, "Handling PropagateStacksMempoolEvent command")
                });
                if let Some(ref tx) = observer_events_tx {
                    let _ = tx.send(ObserverEvent::StacksChainMempoolEvent(mempool_event));
                }
            }
            ObserverCommand::NotifyBitcoinTransactionProxied => {
                ctx.try_log(|logger| {
                    slog::info!(logger, "Handling NotifyBitcoinTransactionProxied command")
                });
                for event_handler in event_handlers.iter() {
                    event_handler.notify_bitcoin_transaction_proxied().await;
                }
                if let Some(ref tx) = observer_events_tx {
                    let _ = tx.send(ObserverEvent::NotifyBitcoinTransactionProxied);
                }
            }
            ObserverCommand::RegisterPredicate(spec) => {
                ctx.try_log(|logger| slog::info!(logger, "Handling RegisterPredicate command"));

                let mut spec = match chainhook_store
                    .predicates
                    .register_full_specification(networks, spec)
                {
                    Ok(spec) => spec,
                    Err(e) => {
                        ctx.try_log(|logger| {
                            slog::error!(
                                logger,
                                "Unable to register new chainhook spec: {}",
                                e.to_string()
                            )
                        });
                        continue;
                    }
                };
                ctx.try_log(|logger| slog::info!(logger, "Registering chainhook {}", spec.uuid(),));
                if let Some(ref tx) = observer_events_tx {
                    let _ = tx.send(ObserverEvent::PredicateRegistered(spec.clone()));
                } else {
                    ctx.try_log(|logger| slog::info!(logger, "Enabling Predicate {}", spec.uuid()));
                    chainhook_store.predicates.enable_specification(&mut spec);
                }

                match observer_metrics.write() {
                    Ok(mut metrics) => match spec {
                        ChainhookSpecification::Bitcoin(_) => {
                            metrics.bitcoin.registered_predicates += 1
                        }
                        ChainhookSpecification::Stacks(_) => {
                            metrics.stacks.registered_predicates += 1
                        }
                    },
                    Err(e) => ctx.try_log(|logger| {
                        slog::warn!(logger, "unable to acquire observer_metrics_rw_lock:{}", e)
                    }),
                };
            }
            ObserverCommand::EnablePredicate(mut spec) => {
                ctx.try_log(|logger| slog::info!(logger, "Enabling Predicate {}", spec.uuid()));
                chainhook_store.predicates.enable_specification(&mut spec);
                if let Some(ref tx) = observer_events_tx {
                    let _ = tx.send(ObserverEvent::PredicateEnabled(spec));
                }
            }
            ObserverCommand::DeregisterStacksPredicate(hook_uuid) => {
                ctx.try_log(|logger| {
                    slog::info!(logger, "Handling DeregisterStacksPredicate command")
                });
                let hook = chainhook_store.predicates.deregister_stacks_hook(hook_uuid);
                if let (Some(tx), Some(hook)) = (&observer_events_tx, hook) {
                    let _ = tx.send(ObserverEvent::PredicateDeregistered(
                        ChainhookSpecification::Stacks(hook),
                    ));
                }

                match observer_metrics.write() {
                    Ok(mut metrics) => metrics.stacks.deregister_prediate(),
                    Err(e) => ctx.try_log(|logger| {
                        slog::warn!(logger, "unable to acquire observer_metrics_rw_lock:{}", e)
                    }),
                }
            }
            ObserverCommand::DeregisterBitcoinPredicate(hook_uuid) => {
                ctx.try_log(|logger| {
                    slog::info!(logger, "Handling DeregisterBitcoinPredicate command")
                });
                let hook = chainhook_store
                    .predicates
                    .deregister_bitcoin_hook(hook_uuid);
                if let (Some(tx), Some(hook)) = (&observer_events_tx, hook) {
                    let _ = tx.send(ObserverEvent::PredicateDeregistered(
                        ChainhookSpecification::Bitcoin(hook),
                    ));

                    match observer_metrics.write() {
                        Ok(mut metrics) => metrics.bitcoin.deregister_prediate(),
                        Err(e) => ctx.try_log(|logger| {
                            slog::warn!(logger, "unable to acquire observer_metrics_rw_lock:{}", e)
                        }),
                    }
                }
            }
        }
    }
    Ok(())
}
#[cfg(test)]
pub mod tests;<|MERGE_RESOLUTION|>--- conflicted
+++ resolved
@@ -438,7 +438,6 @@
 
     let background_job_tx_mutex = Arc::new(Mutex::new(observer_commands_tx.clone()));
 
-<<<<<<< HEAD
     let observer_metrics = ObserverMetrics {
         bitcoin: ChainMetrics {
             registered_predicates: chainhook_store.predicates.bitcoin_chainhooks.len(),
@@ -451,10 +450,7 @@
     };
     let observer_metrics_rw_lock = Arc::new(RwLock::new(observer_metrics));
 
-    let limits = Limits::default().limit("json", 4.megabytes());
-=======
     let limits = Limits::default().limit("json", 20.megabytes());
->>>>>>> a2d3b149
     let mut shutdown_config = config::Shutdown::default();
     shutdown_config.ctrlc = false;
     shutdown_config.grace = 0;
@@ -496,11 +492,7 @@
         .manage(background_job_tx_mutex)
         .manage(bitcoin_config)
         .manage(ctx_cloned)
-<<<<<<< HEAD
-        .manage(services_config)
         .manage(observer_metrics_rw_lock.clone())
-=======
->>>>>>> a2d3b149
         .mount("/", routes)
         .ignite()
         .await?;
@@ -779,8 +771,7 @@
                             }
                         }
                     };
-<<<<<<< HEAD
-
+                };
                 match observer_metrics.write() {
                     Ok(mut metrics) => {
                         if new_block.block_identifier.index > metrics.bitcoin.tip_height {
@@ -795,8 +786,6 @@
                     Err(e) => ctx.try_log(|logger| {
                         slog::warn!(logger, "unable to acquire observer_metrics_rw_lock:{}", e)
                     }),
-=======
->>>>>>> a2d3b149
                 };
                 bitcoin_block_store.insert(new_block.block_identifier.clone(), new_block);
             }
