--- conflicted
+++ resolved
@@ -469,20 +469,6 @@
             let context_cloned = ctx.clone();
             let event_observer_config_moved = config.clone();
             let observer_commands_tx_moved = observer_commands_tx.clone();
-<<<<<<< HEAD
-            let _ = hiro_system_kit::thread_named("Chainhook event observer").spawn(move || {
-                let future = start_stacks_event_observer(
-                    event_observer_config_moved,
-                    observer_commands_tx_moved,
-                    observer_commands_rx,
-                    observer_events_tx,
-                    observer_sidecar,
-                    stacks_block_pool_seed,
-                    context_cloned,
-                );
-                let _ = hiro_system_kit::nestable_block_on(future);
-            });
-=======
             let _ = hiro_system_kit::thread_named("Chainhook event observer")
                 .spawn(move || {
                     let future = start_stacks_event_observer(
@@ -510,7 +496,6 @@
                     }
                 })
                 .expect("unable to spawn thread");
->>>>>>> 9d9f0d66
 
             ctx.try_log(|logger| {
                 slog::info!(
