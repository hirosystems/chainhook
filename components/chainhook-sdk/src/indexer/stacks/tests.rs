--- conflicted
+++ resolved
@@ -438,15 +438,9 @@
     assert_eq!(message.sig, "0x01060cc1bef9ccfe7139f5240ff5c33c44c83206e851e21b63234a996654f70d750b44d9c76466a5c45515b63183dfcfaefe5877fbd3593859e50d5df39cd469a1");
 
     match &message.message {
-<<<<<<< HEAD
-        StacksSignerMessage::BlockResponse(block_response_data) => match block_response_data {
-            BlockResponseData::Accepted(block_accepted_response) => {
-                assert_eq!(block_accepted_response.signature, "0x005eb55250597b25acbf99d3dd3c2fa8189046e1b5d21309a44cbaf2b327c09b0159a01ed3f0094bfa9e5f72f5d894e12ce252081eab5396eb8bba137bddfc365b");
-=======
         StacksSignerMessage::BlockResponse(response) => match response {
             BlockResponseData::Accepted(accepted) => {
-                assert_eq!(accepted.sig, "0x00a1c66742e665e981d10f7a70a5df312c9cba729331129ff1b510e71133d79c0122b25266bf47e8c1c923b4fde0464756ced884030e9983f797c902961fc9b0b1");
->>>>>>> ff8c7799
+                assert_eq!(accepted.signature, "0x00a1c66742e665e981d10f7a70a5df312c9cba729331129ff1b510e71133d79c0122b25266bf47e8c1c923b4fde0464756ced884030e9983f797c902961fc9b0b1");
                 assert_eq!(
                     accepted.signer_signature_hash,
                     "0x8f913dd2bcc2cfbd1c82166e0ad99230f76de098a5ba6ee1b15b042c8f67c6f0"
