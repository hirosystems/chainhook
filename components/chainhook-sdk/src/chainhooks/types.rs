--- conflicted
+++ resolved
@@ -361,87 +361,6 @@
     }
 }
 
-#[derive(Clone, Debug, Serialize, Deserialize, PartialEq, JsonSchema)]
-#[serde(rename_all = "snake_case")]
-<<<<<<< HEAD
-pub struct BitcoinTransactionFilterPredicate {
-    pub predicate: BitcoinPredicateType,
-}
-
-impl BitcoinTransactionFilterPredicate {
-    pub fn new(predicate: BitcoinPredicateType) -> BitcoinTransactionFilterPredicate {
-        BitcoinTransactionFilterPredicate { predicate }
-    }
-}
-
-#[derive(Clone, Debug, Serialize, Deserialize, PartialEq, JsonSchema)]
-#[serde(rename_all = "snake_case", tag = "scope")]
-pub enum BitcoinPredicateType {
-    Block,
-    Txid(ExactMatchingRule),
-    Inputs(InputPredicate),
-    Outputs(OutputPredicate),
-    StacksProtocol(StacksOperations),
-    OrdinalsProtocol(OrdinalOperations),
-}
-
-#[derive(Clone, Debug, Serialize, Deserialize, PartialEq, JsonSchema)]
-#[serde(rename_all = "snake_case")]
-pub enum InputPredicate {
-    Txid(TxinPredicate),
-    WitnessScript(MatchingRule),
-}
-
-#[derive(Clone, Debug, Serialize, Deserialize, PartialEq, JsonSchema)]
-#[serde(rename_all = "snake_case")]
-pub enum OutputPredicate {
-    OpReturn(MatchingRule),
-    P2pkh(ExactMatchingRule),
-    P2sh(ExactMatchingRule),
-    P2wpkh(ExactMatchingRule),
-    P2wsh(ExactMatchingRule),
-    Descriptor(DescriptorMatchingRule),
-}
-
-#[derive(Clone, Debug, Serialize, Deserialize, PartialEq, JsonSchema)]
-#[serde(rename_all = "snake_case", tag = "operation")]
-pub enum StacksOperations {
-    StackerRewarded,
-    BlockCommitted,
-    LeaderRegistered,
-    StxTransferred,
-    StxLocked,
-}
-
-#[derive(Clone, Debug, Serialize, Deserialize, Hash, PartialEq, Eq, JsonSchema)]
-#[serde(rename_all = "kebab-case")]
-pub enum OrdinalsMetaProtocol {
-    All,
-    #[serde(rename = "brc-20")]
-    Brc20,
-}
-
-#[derive(Clone, Debug, Serialize, Deserialize, PartialEq, Eq, JsonSchema)]
-pub struct InscriptionFeedData {
-    #[serde(skip_serializing_if = "Option::is_none")]
-    pub meta_protocols: Option<HashSet<OrdinalsMetaProtocol>>,
-}
-
-#[derive(Clone, Debug, Serialize, Deserialize, PartialEq, Eq, JsonSchema)]
-#[serde(rename_all = "snake_case", tag = "operation")]
-pub enum OrdinalOperations {
-    InscriptionFeed(InscriptionFeedData),
-}
-
-pub fn get_stacks_canonical_magic_bytes(network: &BitcoinNetwork) -> [u8; 2] {
-    match network {
-        BitcoinNetwork::Mainnet => *b"X2",
-        BitcoinNetwork::Testnet => *b"T2",
-        BitcoinNetwork::Regtest => *b"id",
-        BitcoinNetwork::Signet => unreachable!(),
-    }
-}
-
 #[derive(Deserialize, Debug, Clone, PartialEq)]
 pub struct PoxConfig {
     pub genesis_block_height: u64,
@@ -536,8 +455,6 @@
 
 #[derive(Clone, Debug, Serialize, Deserialize, PartialEq, JsonSchema)]
 #[serde(rename_all = "snake_case")]
-=======
->>>>>>> 8135e5e6
 pub enum BlockIdentifierIndexRule {
     Equals(u64),
     HigherThan(u64),
