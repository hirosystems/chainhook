--- conflicted
+++ resolved
@@ -206,11 +206,8 @@
             });
         }
 
-<<<<<<< HEAD
         let observer_event_tx_moved = observer_event_tx.clone();
-=======
         let moved_observer_command_tx = observer_command_tx.clone();
->>>>>>> 01ca09b5
         let _ = start_event_observer(
             event_observer_config.clone(),
             moved_observer_command_tx,
@@ -769,7 +766,6 @@
                     scanning_data.last_occurrence
                 }
             }
-<<<<<<< HEAD
             PredicateStatus::Streaming(streaming_data) => {
                 if number_of_times_triggered > streaming_data.number_of_times_triggered {
                     now_ms
@@ -777,10 +773,7 @@
                     streaming_data.last_occurrence
                 }
             }
-            PredicateStatus::Expired(expired_data) => {
-=======
             PredicateStatus::ExpiredUnsafe(expired_data) => {
->>>>>>> 01ca09b5
                 if number_of_times_triggered > expired_data.number_of_times_triggered {
                     now_ms
                 } else {
@@ -794,13 +787,7 @@
                     0
                 }
             }
-<<<<<<< HEAD
-            PredicateStatus::Interrupted(_) => {
-=======
-            PredicateStatus::Streaming(_)
-            | PredicateStatus::Interrupted(_)
-            | PredicateStatus::ExpiredSafe(_) => {
->>>>>>> 01ca09b5
+            PredicateStatus::Interrupted(_) | PredicateStatus::ExpiredSafe(_) => {
                 unreachable!("unreachable predicate status: {:?}", status)
             }
         },
