--- conflicted
+++ resolved
@@ -67,10 +67,6 @@
   pox_cycle_length: Type.Integer(),
   pox_cycle_position: Type.Integer(),
   stacks_block_hash: Type.String(),
-<<<<<<< HEAD
-  signer_bitvec: Nullable(Type.String()),
-  signer_signatures: Nullable(Type.Array(Type.String())),
-=======
 
   // Fields included in Nakamoto block headers
   block_time: Nullable(Type.Integer()),
@@ -94,7 +90,6 @@
       ),
     })
   ),
->>>>>>> f48cda53
 });
 export type StacksEventMetadata = Static<typeof StacksEventMetadataSchema>;
 
