--- conflicted
+++ resolved
@@ -39,14 +39,6 @@
           rustup toolchain install stable --profile minimal
           echo "RUST_VERSION_HASH=$(rustc --version | sha256sum | awk '{print $1}')" >> $GITHUB_ENV
 
-<<<<<<< HEAD
-      - name: Install redis
-        if: matrix.suite == 'cli'
-        run: |
-          sudo apt-get install -y redis-server
-
-=======
->>>>>>> 0a722b3e
       - name: Cache cargo
         uses: actions/cache@v4
         with:
